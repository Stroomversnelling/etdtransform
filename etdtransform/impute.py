--- conflicted
+++ resolved
@@ -321,107 +321,12 @@
     if round(household_df[f"{cum_col}Diff"].sum(), 10) == 0:
         logging.warning(
             f"HuisIdBSV {huis_code} has no non-zero values in {cum_col}Diff before imputation.",
-<<<<<<< HEAD
-=======
         )
 
     return True
 
 
-def identify_gaps(household_df, diff_col):
-    gap_col = f"{diff_col}_gap"
-    household_df[gap_col] = household_df[diff_col].isna().astype(int)
-
-    gap_starts = household_df[
-        household_df[gap_col] & ~household_df[gap_col].shift(1, fill_value=False)
-    ].index
-    gap_ends = household_df[
-        household_df[gap_col] & ~household_df[gap_col].shift(-1, fill_value=False)
-    ].index
-
-    return list(zip(gap_starts, gap_ends))
-
-
-def enforce_thresholds_upper_bounds(household_df, diff_col, max_allowed):
-    print()
-
-
-def imputation_column_info_checks(household_df, cum_col, huis_code):
-    na_values = household_df[cum_col].isna()
-    n_na = na_values.sum()
-    len_df = len(household_df.index)
-
-    if n_na == len_df:
-        logging.info(
-            f"HuisIdBSV {huis_code} has all {n_na} missing values in {cum_col} of {len_df} records. Skipping column.",
-        )
-        return False
-    elif n_na / len_df > 0.4:
-        percent_na = 100 * n_na / len_df
-        logging.error(
-            f"HuisIdBSV {huis_code} has {percent_na}% missing values in {cum_col}. Consider removing.",
-        )
-    else:
-        logging.info(
-            f"HuisIdBSV {huis_code} has {n_na} missing values in {cum_col} of {len_df} records.",
-        )
-
-    if round(household_df[cum_col].sum(), 10) == 0:
-        logging.info(
-            f"HuisIdBSV {huis_code} has no non-zero values in {cum_col}. Skipping column.",
->>>>>>> 177c1024
-        )
-
-    return True
-
-<<<<<<< HEAD
 # currently unused - apply as a sense check to ensure not too many values are missing
-=======
-
-def check_cumulative_difference(household_df, cum_col, huis_code):
-    diff_col = cum_col + "Diff"
-    cum_column_total_difference = round(
-        household_df[cum_col].max() - household_df[cum_col].min(),
-        10,
-    )
-    if isclose(cum_column_total_difference, 0):
-        logging.info(
-            f"HuisIdBSV {huis_code} has no change in {cum_col}. Skipping column.",
-        )
-        return cum_column_total_difference, False
-    if round(household_df[diff_col].sum(), 10) == 0:
-        logging.warning(
-            f"HuisIdBSV {huis_code} has no non-zero values in {diff_col} before imputation.",
-        )
-
-    return cum_column_total_difference, True
-
-
-def methods_to_bitwise(methods):
-    bitwise_value = 0
-    for method in methods:
-        bitwise_value |= 1 << (
-            method - 1
-        )  # Subtract 1 because method 1 is stored in the least significant bit
-    return bitwise_value
-
-
-def methods_to_bitwise_vectorized(methods_column):
-    bitwise_values = np.zeros(len(methods_column), dtype=np.int64)
-
-    for i, methods in enumerate(methods_column):
-        bitwise_value = 0
-        for method in methods:
-            if method > 0:
-                bitwise_value |= 1 << (
-                    method - 1
-                )  # Same logic as before, but faster with NumPy
-        bitwise_values[i] = bitwise_value
-
-    return bitwise_values
-
-
->>>>>>> 177c1024
 def get_reading_date_imputation_stats(df, project_id_column, cumulative_columns):
     """
     Calculate imputation statistics for each reading date and cumulative column.
